--- conflicted
+++ resolved
@@ -7,14 +7,10 @@
 import json
 import random
 import argparse
-<<<<<<< HEAD
-from defenses import erase_and_check_suffix, is_harmful, progress_bar, erase_and_check
 from transformers import DistilBertTokenizer, DistilBertForSequenceClassification, RobertaForSequenceClassification
-=======
 from math import ceil
 
 from defenses import erase_and_check_suffix, is_harmful, progress_bar, erase_and_check, erase_and_check_smoothing
->>>>>>> 513d95fc
 
 parser = argparse.ArgumentParser(description='Check safety of prompts.')
 parser.add_argument('--num_prompts', type=int, default=2,
@@ -43,11 +39,7 @@
                     help='directory to save results')
 parser.add_argument('--use_classifier', action='store_true',
                     help='flag for using trained safety filters')
-<<<<<<< HEAD
 parser.add_argument('--safety_model', default='roberta',
-=======
-parser.add_argument('--safety_model', default='ann',
->>>>>>> 513d95fc
                     help='name of trained safety filters')
 
 args = parser.parse_args()
@@ -85,9 +77,10 @@
 # Create results file
 if eval_type == "safe":
     results_file = os.path.join(results_dir, f"{eval_type}_{mode}_{num_prompts}.json")
-<<<<<<< HEAD
-elif eval_type == "harmful":
-    results_file = os.path.join(results_dir, f"{eval_type}_{safety_model}_{num_prompts}_erase_{max_erase}.json")
+elif eval_type == "harmful" or eval_type == "smoothing":
+    results_file = os.path.join(results_dir, f"{eval_type}_{safety_model}_{num_prompts}.json")
+# elif eval_type == "smoothing":
+#     results_file = os.path.join(results_dir, f"{eval_type}_{max_erase}_{num_prompts}.json")
 
 
 # Load safety filter model
@@ -112,11 +105,6 @@
 else:
     print('Incorrect choice')
     exit(0)
-=======
-elif eval_type == "harmful" or eval_type == "smoothing":
-    results_file = os.path.join(results_dir, f"{eval_type}_{num_prompts}.json")
-# elif eval_type == "smoothing":
-#     results_file = os.path.join(results_dir, f"{eval_type}_{max_erase}_{num_prompts}.json")
 
 if use_classifier:
     # Load safety filter model
@@ -127,16 +115,6 @@
         print('Incorrect choice')
         exit(0)
 
-
-# Load safety filter model
-# if safety_model == 'ann':
-#     safety_classifier = ANN()
-#     safety_classifier.load_state_dict(torch.load('./safety_classifier/ann_saved_weights.pt'))
-# else:
-#     print('Incorrect choice')
-#     exit(0)
->>>>>>> 513d95fc
-
 # Load results if they exist
 if os.path.exists(results_file):
     with open(results_file, "r") as f:
@@ -148,12 +126,8 @@
 
 # Load model and tokenizer
 # model = "meta-llama/Llama-2-13b-chat-hf"
-<<<<<<< HEAD
 model = "/n/holylabs/LABS/hlakkaraju_lab/Lab/llama2-hf/Llama-2-7b-chat-hf/"
-=======
-model = "meta-llama/Llama-2-7b-chat-hf"
 # model = "lmsys/vicuna-7b-v1.3"
->>>>>>> 513d95fc
 print(f'Loading model {model}...')
 tokenizer = AutoTokenizer.from_pretrained(model)
 pipeline = transformers.pipeline(
@@ -162,13 +136,7 @@
     torch_dtype=torch.float16,
     device_map="auto",
 )
-
-<<<<<<< HEAD
 print("Pipeline type: ", type(pipeline))
-=======
-# print("Pipeline type: ", type(pipeline))
-# exit()
->>>>>>> 513d95fc
 
 # Suffix from Zou et al., 2023
 # length = 23 tokens from BPE / 90 characters
@@ -272,11 +240,7 @@
         batch = prompts[i:i+batch_size]
         # Evaluating the safety filter gives us certifed safety guarantees on
         # erase_and_check for harmful prompts (from construction).
-<<<<<<< HEAD
         harmful = is_harmful(batch, pipeline, tokenizer, classifier_type=safety_model, safety_model=safety_classifier, use_classifier=True)
-=======
-        harmful = is_harmful(batch, pipeline, tokenizer, safety_model=safety_classifier, use_classifier=True)
->>>>>>> 513d95fc
         count_harmful += sum(harmful)
 
         current_time = time.time()
