--- conflicted
+++ resolved
@@ -16,12 +16,8 @@
             "intent "
             ]
 
-<<<<<<< HEAD
-def is_harmful(prompts, pipeline, tokenizer, safety_model, randomized=False, prompt_sampling_ratio=0.1, no_sys_prompt=False, use_classifier=False):
-=======
 
 def is_harmful(prompts, pipeline, tokenizer, randomized=False, prompt_sampling_ratio=0.1, no_sys_prompt=False, min_length=4):
->>>>>>> bf67c90e
     """
     Check whether each prompt in the list of prompts is harmful or not.
     Args:
@@ -36,36 +32,10 @@
     Returns:
         A list of booleans indicating whether each prompt is harmful or not.
     """
-<<<<<<< HEAD
-    print(use_classifier)
-    if use_classifier:
-        import ipdb; ipdb.set_trace()
-        if randomized:
-            num_prompts_to_test = int(prompt_sampling_ratio * len(prompts))
-            prompts_to_test = random.sample(prompts, num_prompts_to_test)
-        else:
-            prompts_to_test = prompts     
-
-        from transformers import AutoModel, BertTokenizerFast
-        tokenizer = BertTokenizerFast.from_pretrained('bert-base-uncased')
-        prompts_to_test = torch.tensor(tokenizer.batch_encode_plus(prompts_to_test, max_length = 25, pad_to_max_length=True, truncation=True)['input_ids'])
-
-        # SAFE --> 1   || HARMFUL --> 0
-        safety_model.eval()
-        list_of_bools = []
-        for prompt in prompts_to_test:
-            preds = safety_model(prompt.reshape(1, -1)).detach().numpy()
-            preds = np.argmax(preds, axis = 1)
-            if preds == 1:
-                list_of_bools.append(False)
-            else:
-                list_of_bools.append(True)
-=======
 
     if randomized:
         num_prompts_to_test = int(prompt_sampling_ratio * len(prompts))
         prompts_to_test = random.sample(prompts, num_prompts_to_test)
->>>>>>> bf67c90e
     else:
         prompts_to_test = prompts
 
@@ -158,14 +128,8 @@
     else:
         raise ValueError("Invalid mode: " + mode)
 
-<<<<<<< HEAD
-def erase_and_check_suffix(prompt, pipeline, tokenizer, max_erase=20, min_length=4, randomized=False, prompt_sampling_ratio=0.1):
-    
-    print(use_classifier)
-=======
 
 def erase_and_check_suffix(prompt, pipeline, tokenizer, max_erase=20, randomized=False, prompt_sampling_ratio=0.1):   
->>>>>>> bf67c90e
     """
     Erase the prompt one token at a time from the end and check if any of the generated substrings is harmful.
     Args:
